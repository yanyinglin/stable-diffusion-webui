// various functions for interation with ui.py not large enough to warrant putting them in separate files

function selected_gallery_index(){
    var buttons = gradioApp().querySelectorAll('[style="display: block;"].tabitem .gallery-item')
    var button = gradioApp().querySelector('[style="display: block;"].tabitem .gallery-item.\\!ring-2')

    var result = -1
    buttons.forEach(function(v, i){ if(v==button) { result = i } })

    return result
}

function extract_image_from_gallery(gallery){
    if(gallery.length == 1){
        return gallery[0]
    }

    index = selected_gallery_index()

    if (index < 0 || index >= gallery.length){
        return [null]
    }

    return gallery[index];
}

function args_to_array(args){
    res = []
    for(var i=0;i<args.length;i++){
        res.push(args[i])
    }
    return res
}

function switch_to_txt2img(){
    gradioApp().querySelectorAll('button')[0].click();

    return args_to_array(arguments);
}

function switch_to_img2img_img2img(){
    gradioApp().querySelectorAll('button')[1].click();
    gradioApp().getElementById('mode_img2img').querySelectorAll('button')[0].click();

    return args_to_array(arguments);
}

function switch_to_img2img_inpaint(){
    gradioApp().querySelectorAll('button')[1].click();
    gradioApp().getElementById('mode_img2img').querySelectorAll('button')[1].click();

    return args_to_array(arguments);
}

function switch_to_extras(){
    gradioApp().querySelectorAll('button')[2].click();

    return args_to_array(arguments);
}

function extract_image_from_gallery_txt2img(gallery){
    switch_to_txt2img()
    return extract_image_from_gallery(gallery);
}

function extract_image_from_gallery_img2img(gallery){
    switch_to_img2img_img2img()
    return extract_image_from_gallery(gallery);
}

function extract_image_from_gallery_inpaint(gallery){
    switch_to_img2img_inpaint()
    return extract_image_from_gallery(gallery);
}

function extract_image_from_gallery_extras(gallery){
    switch_to_extras()
    return extract_image_from_gallery(gallery);
}

function get_tab_index(tabId){
    var res = 0

    gradioApp().getElementById(tabId).querySelector('div').querySelectorAll('button').forEach(function(button, i){
        if(button.className.indexOf('bg-white') != -1)
            res = i
    })

    return res
}

function create_tab_index_args(tabId, args){
    var res = []
    for(var i=0; i<args.length; i++){
        res.push(args[i])
    }

    res[0] = get_tab_index(tabId)

    return res
}

function get_extras_tab_index(){
    return create_tab_index_args('mode_extras', arguments)
}

function create_submit_args(args){
    res = []
    for(var i=0;i<args.length;i++){
        res.push(args[i])
    }

    // As it is currently, txt2img and img2img send back the previous output args (txt2img_gallery, generation_info, html_info) whenever you generate a new image.
    // This can lead to uploading a huge gallery of previously generated images, which leads to an unnecessary delay between submitting and beginning to generate.
    // I don't know why gradio is seding outputs along with inputs, but we can prevent sending the image gallery here, which seems to be an issue for some.
    // If gradio at some point stops sending outputs, this may break something
    if(Array.isArray(res[res.length - 3])){
        res[res.length - 3] = null
    }

    return res
}

function submit(){
    requestProgress('txt2img')

    return create_submit_args(arguments)
}

function submit_img2img(){
    requestProgress('img2img')

    res = create_submit_args(arguments)

    res[0] = get_tab_index('mode_img2img')

    return res
}


function ask_for_style_name(_, prompt_text, negative_prompt_text) {
    name_ = prompt('Style name:')
    return name_ === null ? [null, null, null]: [name_, prompt_text, negative_prompt_text]
}



opts = {}
function apply_settings(jsdata){
    console.log(jsdata)

    opts = JSON.parse(jsdata)

    return jsdata
}

onUiUpdate(function(){
	if(Object.keys(opts).length != 0) return;

	json_elem = gradioApp().getElementById('settings_json')
	if(json_elem == null) return;

    textarea = json_elem.querySelector('textarea')
    jsdata = textarea.value
    opts = JSON.parse(jsdata)


    Object.defineProperty(textarea, 'value', {
        set: function(newValue) {
            var valueProp = Object.getOwnPropertyDescriptor(HTMLTextAreaElement.prototype, 'value');
            var oldValue = valueProp.get.call(textarea);
            valueProp.set.call(textarea, newValue);

            if (oldValue != newValue) {
                opts = JSON.parse(textarea.value)
            }
        },
        get: function() {
            var valueProp = Object.getOwnPropertyDescriptor(HTMLTextAreaElement.prototype, 'value');
            return valueProp.get.call(textarea);
        }
    });

    json_elem.parentElement.style.display="none"

	if (!txt2img_textarea) {
		txt2img_textarea = gradioApp().querySelector("#txt2img_prompt > label > textarea");
		txt2img_textarea?.addEventListener("input", () => update_token_counter("txt2img_token_button"));
        txt2img_textarea?.addEventListener("keyup", (event) => submit_prompt(event, "txt2img_generate"));
	}
	if (!img2img_textarea) {
		img2img_textarea = gradioApp().querySelector("#img2img_prompt > label > textarea");
		img2img_textarea?.addEventListener("input", () => update_token_counter("img2img_token_button"));
        img2img_textarea?.addEventListener("keyup", (event) => submit_prompt(event, "img2img_generate"));
	}
})

let txt2img_textarea, img2img_textarea = undefined;
let wait_time = 800
let token_timeout;

function update_txt2img_tokens(...args) {
	update_token_counter("txt2img_token_button")
	if (args.length == 2)
		return args[0]
	return args;
}

function update_img2img_tokens(...args) {
	update_token_counter("img2img_token_button")
	if (args.length == 2)
		return args[0]
	return args;
}

function update_token_counter(button_id) {
	if (token_timeout)
		clearTimeout(token_timeout);
	token_timeout = setTimeout(() => gradioApp().getElementById(button_id)?.click(), wait_time);
}
<<<<<<< HEAD

function restart_reload(){
    document.body.innerHTML='<h1 style="font-family:monospace;margin-top:20%;color:lightgray;text-align:center;">Reloading...</h1>';
    setTimeout(function(){location.reload()},2000)
=======
function submit_prompt(event, generate_button_id) {
    if (event.altKey && event.keyCode === 13) {
        event.preventDefault();
        gradioApp().getElementById(generate_button_id).click();
        return;
    }
>>>>>>> 852fd90c
}<|MERGE_RESOLUTION|>--- conflicted
+++ resolved
@@ -218,17 +218,16 @@
 		clearTimeout(token_timeout);
 	token_timeout = setTimeout(() => gradioApp().getElementById(button_id)?.click(), wait_time);
 }
-<<<<<<< HEAD
-
-function restart_reload(){
-    document.body.innerHTML='<h1 style="font-family:monospace;margin-top:20%;color:lightgray;text-align:center;">Reloading...</h1>';
-    setTimeout(function(){location.reload()},2000)
-=======
+
 function submit_prompt(event, generate_button_id) {
     if (event.altKey && event.keyCode === 13) {
         event.preventDefault();
         gradioApp().getElementById(generate_button_id).click();
         return;
     }
->>>>>>> 852fd90c
+}
+
+function restart_reload(){
+    document.body.innerHTML='<h1 style="font-family:monospace;margin-top:20%;color:lightgray;text-align:center;">Reloading...</h1>';
+    setTimeout(function(){location.reload()},2000)
 }